--- conflicted
+++ resolved
@@ -46,11 +46,7 @@
    "execution_count": null,
    "outputs": [],
    "source": [
-<<<<<<< HEAD
-    "from council.core import Chain\n",
-=======
     "from council.chains import Chain\n",
->>>>>>> 5a6a43a5
     "from council.skills import LLMSkill\n",
     "from council.llm import AzureLLM, AzureConfiguration\n",
     "import dotenv"
