<h1><p align="center">Council - AI Agent Platform with Advanced Control and Scalable Oversight</p></h1>

# Welcome

Council is an open-source framework for the rapid development and robust deployment of customized generative AI applications using teams of `agents` - built in Python and (soon) Rust.

Council extends the LLM tool ecosystem by enabling advanced control and scalable oversight for AI agents. Users can create sophisticated agents with predictable behavior by leveraging Council's powerful approach to control flow using Controllers, Filters, Evaluators and Budgets for agents. This allows the automated routing between agents, comparing, evaluating and selecting the best results for a (sub-)task. 

The framework provides connectivity to a wide variety of Large Language Models (LLMs) natively and by integrating with popular libraries such as LangChain.

Council aims to facilitate packaging and seamlessly deploying Agents at scale on multiple deployment platforms while enabling enterprise-grade monitoring and advanced quality control in a future release (contributions are welcome).

# Key Features

* 🧐 Support for Sophisticated Agents: Reliable agents that can iterate over tasks that require exploring alternatives, creating and completing subgoals, and evaluating quality under budget constraints.
* 🥰 Built for Data Scientists: Python library, local development environment, integrated with popular frameworks.
* 🚀 Seamless Production Deployments: Easy packaging, deployment and monitoring at scale on multiple deployment platforms via Kubernetes integration.
* 🤝 Ecosystem Connectivity: Connected with a growing AI Agent ecosystem, integrated with LangChain.
* 👮 Scalable Oversight: Built-in tooling to manage, version, monitor, evaluate and control deployed Agents.

Note: Some of the features listed above are work-in-progress and due in a future release (refer to Roadmap section below).

# Key Concepts

Key components of the framework are shown in below image and further introduced in this section.

![engine flow](engine_flow.png "engine")

## Agent
Agents encapsulate the end-to-end application logic from prompt input to final response across Controller, Evaluation and registered Chains of Skills. Agents itself can be recursively nested within other Agents in the form of AgentChains.

## Controller
Controllers determine user intent given a prompt and prompt history and route the prompt to one or multiple of registered Chains before leveraging one or multiple Evaluators to score returned results and determine further course of action (including the ability to determine whether a revision is needed in which case Chains might be prompted again). Controllers will control whether one or multiple Chains are called, whether calls happen in series or in parallel. They will also be responsible for the distribution of compute budget to Chains and handling Chains that are not able to return results within the allocated compute budget. A State Management component will allow Controllers to save and retrieve state across user sessions. Controllers can be implemented in Python or (soon) Rust (to meet the needs of performance-critical applications).

## Skill
Skills are services that receive a prompt / input and will return an output. Skills can represent a broad range of different tasks relevant in a conversational context. They could wrap general purpose calls to publicly available language model APIs such as OpenAI’s GPT-4, Anthropic’s Claude, or Google’s Bison. They could also encapsulate locally available smaller language models such as Stable-LM and Cerebras-GPT, or serve more specific purposes such as providing interfaces to application-specific knowledge bases or generate application-aware code snippets. 

## Chain
Chains are directed graphs of Skills that are co-located and expose a single entry point for execution to Controllers. Users will be able to define their own Chains or reuse existing implementations. Chains themselves can be Agents that are recursively nested into the execution of another Agent as AgentChain.

## Evaluator 
Evaluators are responsible for assessing the quality of one or multiple Skills / Chains at runtime for example by ranking and selecting the best response or responses that meet a given quality threshold. This can happen in multiple ways and is dependent on the implementation chosen. Users can extend standard Evaluators to achieve custom behavior that best matches their requirements. 

## State Management
Council provides native objects to facilitate management of Agent, Chain and Skill context. These objects make it easy to keep track of message history and intermediate results.

# Quickstart

## Installation

Install Council in one of multiple ways:

1. (Recommended) Install with pip via Pypi: `pip install council-ai`
2. Install with pip from git ref: `pip install git+https://github.com/chain-ml/council.git@<branch_name>`
   - More documentation here: https://pip.pypa.io/en/stable/topics/vcs-support/#git
3. Install with pip from local copy: 
   - Clone this repository
   - Navigate to local project root and install via `pip install -e .`

Uninstall with: `pip uninstall council-ai`

## Setup

Set up your required API keys in a `.env`  (e.g. OpenAI). Refer to `.env.example` as an example. 

## Usage

Import Council.

```python
<<<<<<< HEAD
from council.core import Chain
from council.skills import LLMSkill
from council.llm import OpenAILLM, OpenAILLMConfiguration
=======
from council.chains import Chain
from council.skills import LLMSkill
from council.llm import OpenAILLM, OpenAIConfiguration
>>>>>>> 5a6a43a5
```

Setup API keys in .env file (example in repository) and use it to setup the LLM (here: OpenAILLM).

```python
import dotenv

dotenv.load_dotenv()
openai_llm = OpenAILLM(config=OpenAIConfiguration.from_env())
```

Create your first Hello World Skill and Wrap it in a Chain.

```python
prompt = "You are responding to every prompt with a short poem titled hello world"
hw_skill = LLMSkill(llm=openai_llm, system_prompt=prompt)
hw_chain = Chain(name="Hello World", description="Answers with a poem about titled Hello World", runners=[hw_skill])
```

Create a second Skill (that responds only with Emojis).

```python
prompt = "You are responding to every prompt with an emoji that best addresses the question asked or statement made"
em_skill = LLMSkill(llm=openai_llm, system_prompt=prompt)
em_chain = Chain(name="Emoji Agent", description="Responds to every prompt with an emoji that best fits the prompt",
                 runners=[em_skill])
```

Create a Controller to route prompts to chains. Here we use the straight-forward LLMController in which an LLM instance is tasked to make a routing decision.

```python
from council.controllers import LLMController

controller = LLMController(llm=openai_llm, response_threshold=5)
```

Create an Evaluator. Here, we use an LLMEvaluator in which an LLM is tasked to evaluate each response received.

```python
from council.evaluators import LLMEvaluator

evaluator = LLMEvaluator(llm=openai_llm)
```

Finalize setup of the Hello World first Agent by combining all components created.


```python
from council.agents import Agent

agent = Agent(controller=controller, chains=[hw_chain, em_chain], evaluator=evaluator)
```

Now, we are ready to invoke the agent. The ChatHistory object is used to track message history between User and Agents.

```python
from council.contexts import AgentContext, ChatHistory
from council.runners import Budget

chat_history = ChatHistory()
chat_history.add_user_message(message="hello world?!")
context = AgentContext(chat_history=chat_history)
result = agent.execute(context=context, budget=Budget(20))
print(result.best_message.message)
```

## Linter

Use `make lint` to verify your code.

## Black

Use `black .` to automatically reformat files.

# Documentation

A detailed documentation of Council can be found at <a href="https://council.dev">council.dev</a>.

# Roadmap

We have big plans and an ambitious roadmap for the framework with incremental releases scheduled every two weeks. 

Major milestones the core team is working towards are shown in below table. The roadmap is subject to frequent changes as community needs emerge. Breaking changes to our APIs are still to be expected.


| Feature  | Details | Status / ETA |
| ------------- | ------------- | ------------- |
| ~~Framework Core~~  | Key features and interfaces | ✅ |
| Deployment Platform Integration  | Package, deploy and operate agents at scale in production via integration with popular deployment platforms | Q3 2023 |
| Ecosystem Integration | Integrate with tools and frameworks in the broader LLM ecosystem | Q3 2023  |
| Application Templates  | Provide reusable templates for LLM-enabled applications that allow fast creation of Agents addressing common use cases | Q3 2023 |
| Quality & Evaluation Framework  | Automated and human-supervised test suites (via tool integration), enable management of reusable test cases | Q4 2023 |

# Support

Please submit a Github issue should you need any help or reach out to the team via Discord.

# Contributors

Council is a project under active development. We welcome all contributions, pull requests, feature requests or reported issues.

# Community

Join our Discord community to connect with the core development team and users here: (link to be provided soon).
<|MERGE_RESOLUTION|>--- conflicted
+++ resolved
@@ -68,15 +68,9 @@
 Import Council.
 
 ```python
-<<<<<<< HEAD
-from council.core import Chain
-from council.skills import LLMSkill
-from council.llm import OpenAILLM, OpenAILLMConfiguration
-=======
 from council.chains import Chain
 from council.skills import LLMSkill
 from council.llm import OpenAILLM, OpenAIConfiguration
->>>>>>> 5a6a43a5
 ```
 
 Setup API keys in .env file (example in repository) and use it to setup the LLM (here: OpenAILLM).
