import unittest
from typing import List

import dotenv

from council.agents import Agent
from council.chains import Chain
from council.controllers import BasicController
from council.contexts import ChatHistory, AgentContext
from council.evaluators import BasicEvaluator
from council.llm import AzureLLMConfiguration, AzureLLM, LLMMessage
from council.mocks import MockLLM
<<<<<<< HEAD
=======
from council.runners import Budget
>>>>>>> 5a6a43a5
from council.skills.llm_skill import LLMSkill


def first_llm_message_content_to_str(messages: List[LLMMessage]) -> str:
    return messages[0].content


class TestLlmSkill(unittest.TestCase):
    """Requires the `AZURE` environment variables to be set"""

    def setUp(self) -> None:
        dotenv.load_dotenv()
        config = AzureLLMConfiguration.from_env()
        llm = AzureLLM(config)
        system_prompt = "You are an agent developed with Council framework and you are a Finance expert."
        llm_skill = LLMSkill(llm=llm, system_prompt=system_prompt)

        controller = BasicController()
        evaluator = BasicEvaluator()
        chain = Chain("GPT-4", "Answer to an user prompt using gpt4", [llm_skill])
        self.agent = Agent(controller, [chain], evaluator)

    def test_basic_prompt(self):
        chat_history = ChatHistory.from_user_message(message="Hello, who are you?")
        run_context = AgentContext(chat_history)
        result = self.agent.execute(run_context, Budget(10))
        print(result.best_message)

    def test_template_prompt(self):
        llm = MockLLM(action=first_llm_message_content_to_str)
        llm_skill = LLMSkill(llm=llm, system_prompt="The last user message is: '{{chat_history.last_message}}'")
        agent = Agent.from_skill(llm_skill)
        result = agent.execute_from_user_message("User Message")

        self.assertEquals(result.best_message.message, "The last user message is: 'User Message'")<|MERGE_RESOLUTION|>--- conflicted
+++ resolved
@@ -8,12 +8,9 @@
 from council.controllers import BasicController
 from council.contexts import ChatHistory, AgentContext
 from council.evaluators import BasicEvaluator
-from council.llm import AzureLLMConfiguration, AzureLLM, LLMMessage
+from council.llm import AzureConfiguration, AzureLLM, LLMMessage
 from council.mocks import MockLLM
-<<<<<<< HEAD
-=======
 from council.runners import Budget
->>>>>>> 5a6a43a5
 from council.skills.llm_skill import LLMSkill
 
 
@@ -26,7 +23,7 @@
 
     def setUp(self) -> None:
         dotenv.load_dotenv()
-        config = AzureLLMConfiguration.from_env()
+        config = AzureConfiguration.from_env()
         llm = AzureLLM(config)
         system_prompt = "You are an agent developed with Council framework and you are a Finance expert."
         llm_skill = LLMSkill(llm=llm, system_prompt=system_prompt)
