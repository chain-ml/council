import json
import unittest

import dotenv

from council.agents import Agent
from council.agent_tests import AgentTestSuite, AgentTestCase
from council.controllers import LLMController
from council.chains import Chain
from council.evaluators import LLMEvaluator
<<<<<<< HEAD
from council.llm import AzureLLM, AzureLLMConfiguration
from council.scorer import LLMSimilarityScorer
=======
from council.llm import AzureLLM, AzureConfiguration
from council.scorers import LLMSimilarityScorer
>>>>>>> 5a6a43a5
from council.skills import LLMSkill


class TestTestSuite(unittest.TestCase):
    def setUp(self) -> None:
        dotenv.load_dotenv()
        llm = AzureLLM(config=AzureLLMConfiguration.from_env())

        prompt = "you are an assistant expert in Finance. When asked about something else, say you don't know"
        finance_skill = LLMSkill(llm=llm, system_prompt=prompt)
        finance_chain = Chain(name="finance", description="answer questions about Finance", runners=[finance_skill])

        game_prompt = "you are an expert in video games. When asked about something else, say you don't know"
        game_skill = LLMSkill(llm=llm, system_prompt=game_prompt)
        game_chain = Chain(name="game", description="answer questions about Video games", runners=[game_skill])

        fake_prompt = "you will provide an answer not related to the question"
        fake_skill = LLMSkill(llm=llm, system_prompt=fake_prompt)
        fake_chain = Chain(name="fake", description="Can answer all questions", runners=[fake_skill])

        controller = LLMController(llm=llm, response_threshold=5)
        evaluator = LLMEvaluator(llm=llm)

        self.llm = llm
        self.agent = Agent(controller, [finance_chain, game_chain, fake_chain], evaluator)

    def test_run(self):
        tests = [
            AgentTestCase(
                prompt="What is inflation?",
                scorers=[
                    LLMSimilarityScorer(
                        self.llm,
                        expected="Inflation is the rate at which the general level of prices"
                        + " for goods and services is rising, and, subsequently, purchasing power is falling",
                    )
                ],
            ),
            AgentTestCase(
                prompt="What are the most popular video games",
                scorers=[LLMSimilarityScorer(self.llm, expected="The most popular video games are: ...")],
            ),
            AgentTestCase(
                prompt="What are the most popular movies",
                scorers=[LLMSimilarityScorer(self.llm, expected="The most popular movies are ...")],
            ),
        ]

        suite = AgentTestSuite(test_cases=tests)
        result = suite.run(self.agent, show_progressbar=False)
        print(json.dumps(result.to_dict(), indent=2))

        self.assertAlmostEqual(0.75, result.results[0].scorer_results[0].score, delta=0.1)
        self.assertAlmostEqual(0.75, result.results[1].scorer_results[0].score, delta=0.1)
        self.assertAlmostEqual(0.0, result.results[2].scorer_results[0].score, delta=0.1)<|MERGE_RESOLUTION|>--- conflicted
+++ resolved
@@ -8,20 +8,15 @@
 from council.controllers import LLMController
 from council.chains import Chain
 from council.evaluators import LLMEvaluator
-<<<<<<< HEAD
-from council.llm import AzureLLM, AzureLLMConfiguration
-from council.scorer import LLMSimilarityScorer
-=======
 from council.llm import AzureLLM, AzureConfiguration
 from council.scorers import LLMSimilarityScorer
->>>>>>> 5a6a43a5
 from council.skills import LLMSkill
 
 
 class TestTestSuite(unittest.TestCase):
     def setUp(self) -> None:
         dotenv.load_dotenv()
-        llm = AzureLLM(config=AzureLLMConfiguration.from_env())
+        llm = AzureLLM(config=AzureConfiguration.from_env())
 
         prompt = "you are an assistant expert in Finance. When asked about something else, say you don't know"
         finance_skill = LLMSkill(llm=llm, system_prompt=prompt)
