--- conflicted
+++ resolved
@@ -7,13 +7,10 @@
 from council.controllers import BasicController
 from council.contexts import ChatHistory, AgentContext
 from council.evaluators import BasicEvaluator
-from council.llm import AzureLLMConfiguration, AzureLLM
+from council.llm import AzureConfiguration, AzureLLM
 from council.mocks import MockLLM
 from council.prompt import PromptBuilder
-<<<<<<< HEAD
-=======
 from council.runners import Budget
->>>>>>> 5a6a43a5
 from council.skills import LLMSkill, PromptToMessages
 
 template = """
@@ -28,7 +25,7 @@
 class TestPrompt(unittest.TestCase):
     def setUp(self) -> None:
         dotenv.load_dotenv()
-        config = AzureLLMConfiguration.from_env()
+        config = AzureConfiguration.from_env()
         llm = AzureLLM(config)
         system_prompt = """You are scoring geographical answers based on fact.
         The question asked to the candidate was: {{chat_history.last_message}}"""
