--- conflicted
+++ resolved
@@ -64,16 +64,9 @@
     def _test_prompt(self, prompt: str, expected: List[Chain]):
         print("*******")
         print(prompt)
-<<<<<<< HEAD
-        controller = LLMController(AzureLLM.from_env())
+        controller = LLMController(chains=self.chains, llm=AzureLLM.from_env())
         execution_context = AgentContext.from_user_message(prompt)
-        result = controller.get_plan(execution_context, self.chains, Budget(10))
-=======
-        controller = LLMController(chains=self.chains, llm=AzureLLM.from_env())
-        chat_history = ChatHistory.from_user_message(prompt)
-        execution_context = AgentContext(chat_history)
         result = controller.execute(execution_context, Budget(10))
 
->>>>>>> 1bf6ec8d
         self.assertLessEqual(len(expected), len(result), "result length")
         self.assertEqual(expected, [item.chain for item in result[: len(expected)]])