--- conflicted
+++ resolved
@@ -6,12 +6,8 @@
 from council.chains import Chain
 from council.contexts import ChatHistory, AgentContext
 from council.controllers import LLMController
-<<<<<<< HEAD
-from council.llm import AzureLLM, AzureLLMConfiguration
-=======
 from council.llm import AzureLLM, AzureConfiguration
 from council.runners import Budget
->>>>>>> 5a6a43a5
 
 
 class TestAzureLlmController(TestCase):
@@ -60,7 +56,7 @@
     def _test_prompt(self, prompt: str, expected: List[Chain]):
         print("*******")
         print(prompt)
-        controller = LLMController(AzureLLM(AzureLLMConfiguration.from_env()))
+        controller = LLMController(AzureLLM(AzureConfiguration.from_env()))
         chat_history = ChatHistory()
         chat_history.add_user_message(prompt)
         execution_context = AgentContext(chat_history)
