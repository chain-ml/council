from typing import Sequence
from unittest import TestCase

import dotenv

from council.chains import Chain
from council.contexts import AgentContext, Budget
from council.controllers import LLMController, ExecutionUnit
from council.llm import AzureLLM


class TestAzureLlmController(TestCase):
    """requires an Azure LLM model deployed"""

    def setUp(self) -> None:
        self.chain_news = Chain(
            "chat with google news context",
            "answer any serious questions about Finance using News information",
            [],
            support_instructions=True,
        )
        self.chain_search = Chain(
            "chat with google search context",
            "answer any serious questions about Finance using a generic search engine",
            [],
        )
        self.chain_tex2sql = Chain("text2sql", "generate a sql query from a user prompt", [])
        self.chain_forecast = Chain(
            "forecast",
            "generate a forecast on timeseries data retrieve from a sql query",
            [],
            support_instructions=True,
        )

        self.chains = [
            self.chain_search,
            self.chain_news,
            self.chain_tex2sql,
            self.chain_forecast,
        ]
        dotenv.load_dotenv()

    def test_controller_chain_search(self):
        self._test_prompt("what is inflation?", [self.chain_search])
        self._test_prompt("what is APY?", [self.chain_search])

    def test_controller_chain_news(self):
        self._test_prompt("What recently impacted the USD/CAN exchange rate?", [self.chain_news])

    def test_controller_chain_news_1_choice(self):
        self._test_prompt("What recently impacted the USD/CAN exchange rate?", [self.chain_news], 1)

    def test_controller_no_chain(self):
        self._test_prompt("tell me a joke about finance", [])

    def test_controller_chain_text2sql(self):
        self._test_prompt(
            "generate a sql query to get the value of inflation for the last week", [self.chain_tex2sql], top_k=1
        )

    def test_controller_chain_forecast(self):
        result = self._test_prompt(
            "forecast the value of inflation for the next week, using one month of data",
            [self.chain_forecast],
        )
        self.assertIsNotNone(result[0].initial_state)
        print(f"Instructions: {result[0].initial_state.message}")

<<<<<<< HEAD
    def _test_prompt(self, prompt: str, expected: List[Chain], top_k: int = 1000) -> List[ExecutionUnit]:
        print("\n*******")
        print(f"Prompt: {prompt}")
        controller = LLMController(chains=self.chains, llm=AzureLLM.from_env(), top_k=top_k)
=======
    def _test_prompt(self, prompt: str, expected: Sequence[Chain]):
        print("*******")
        print(prompt)
        controller = LLMController(chains=self.chains, llm=AzureLLM.from_env())
>>>>>>> ef414cdf
        execution_context = AgentContext.from_user_message(prompt, Budget(10))
        result = controller.execute(execution_context)

        if len(expected) == 0:
            self.assertEqual(0, len(result), "no result is expected")
        else:
            self.assertEqual(min(len(self.chains), top_k), len(result), "result length")
        self.assertEqual(expected, [item.chain for item in result[: len(expected)]])
        return result<|MERGE_RESOLUTION|>--- conflicted
+++ resolved
@@ -66,17 +66,10 @@
         self.assertIsNotNone(result[0].initial_state)
         print(f"Instructions: {result[0].initial_state.message}")
 
-<<<<<<< HEAD
-    def _test_prompt(self, prompt: str, expected: List[Chain], top_k: int = 1000) -> List[ExecutionUnit]:
+    def _test_prompt(self, prompt: str, expected: Sequence[Chain], top_k: int = 1000) -> List[ExecutionUnit]:
         print("\n*******")
         print(f"Prompt: {prompt}")
         controller = LLMController(chains=self.chains, llm=AzureLLM.from_env(), top_k=top_k)
-=======
-    def _test_prompt(self, prompt: str, expected: Sequence[Chain]):
-        print("*******")
-        print(prompt)
-        controller = LLMController(chains=self.chains, llm=AzureLLM.from_env())
->>>>>>> ef414cdf
         execution_context = AgentContext.from_user_message(prompt, Budget(10))
         result = controller.execute(execution_context)
 
