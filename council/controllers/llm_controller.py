--- conflicted
+++ resolved
@@ -1,11 +1,7 @@
 from typing import List, Optional, Sequence, Tuple
 
 from council.chains import ChainBase
-<<<<<<< HEAD
-from council.contexts import AgentContext, ChatMessage
-=======
-from council.contexts import AgentContext, ContextLogger
->>>>>>> 95a09100
+from council.contexts import AgentContext, ContextLogger, ChatMessage
 from council.llm import LLMBase, LLMMessage, MonitoredLLM
 from council.utils import Option
 from .controller_base import ControllerBase
@@ -45,21 +41,8 @@
 
     def _execute(self, context: AgentContext) -> List[ExecutionUnit]:
         response = self._call_llm(context)
-<<<<<<< HEAD
         parsed = [self._parse_line(context, line) for line in response.strip().splitlines()]
         filtered = [r.unwrap() for r in parsed if r.is_some()]
-=======
-        parsed = [
-            self._parse_line(line, context.logger)
-            for line in response.strip().splitlines()
-            if line.lower().startswith("name:")
-        ]
-
-        filtered = [r.unwrap() for r in parsed if r.is_some() and r.unwrap()[1] > self._response_threshold]
-        if (filtered is None) or (len(filtered) == 0):
-            return []
-
->>>>>>> 95a09100
         filtered.sort(key=lambda item: item[1], reverse=True)
         return [item[0] for item in filtered][: self._top_k]
 
@@ -107,7 +90,6 @@
         ]
         return LLMMessage.system_message("\n".join(task_description))
 
-<<<<<<< HEAD
     def _parse_line(self, context: AgentContext, line: str) -> Option[Tuple[ExecutionUnit, int]]:
         line = line.lower()
         if not line.startswith("name:"):
@@ -130,18 +112,6 @@
             instructions = instructions.replace("instructions:", "")
             return Option.some((self._build_execution_unit(chain, context, instructions, score), score))
 
-=======
-    def _parse_line(self, line: str, logger: ContextLogger) -> Option[Tuple[ChainBase, int]]:
-        result: Option[Tuple[ChainBase, int]] = Option.none()
-        name: str = ""
-        line = line.lower().removeprefix("name:")
-        try:
-            (name, score, _j) = line.split(";", 3)
-            name = name.strip().casefold()
-            chain = next(filter(lambda item: item.name.casefold() == name, self.chains))
-            score = score.replace("score:", "").strip()
-            result = Option.some((chain, int(score)))
->>>>>>> 95a09100
         except StopIteration:
             logger.warning(f'message="no chain found with name `{maybe_name}`"')
         except ValueError:
