from abc import ABC, abstractmethod
from typing import List, Sequence

from council.chains import Chain
from council.contexts import AgentContext
from council.runners import Budget
from .execution_unit import ExecutionUnit
from council.monitors import Monitorable


class ControllerBase(Monitorable, ABC):
    """
    Abstract base class for an agent controller.

    """

<<<<<<< HEAD
    def __init__(self):
        super().__init__()

    def monitor_get_plan(self, context: AgentContext, chains: List[Chain], budget: Budget) -> List[ExecutionUnit]:
        with context.log_entry:
            return self.get_plan(context, chains, budget)

    @abstractmethod
    def get_plan(self, context: AgentContext, chains: List[Chain], budget: Budget) -> List[ExecutionUnit]:
=======
    def __init__(self, chains: List[Chain]):
        """
        Args:
            chains (List[Chain]): The list of chains available for execution.
        """
        self._chains = chains

    def execute(self, context: AgentContext, budget: Budget) -> List[ExecutionUnit]:
>>>>>>> 1bf6ec8d
        """
        Generates an execution plan for the agent based on the provided context, chains, and budget.

        Args:
            context (AgentContext): The context for generating the execution plan.
            budget (Budget): The budget for agent execution.

        Returns:
            List[ExecutionUnit]: A list of execution units representing the execution plan.

        Raises:
            None
        """
        return self._execute(context, budget)

    def monitor_select_responses(self, context: AgentContext) -> List[ScoredChatMessage]:
        with context.log_entry:
            return self.select_responses(context)

    @abstractmethod
    def _execute(self, context: AgentContext, budget: Budget) -> List[ExecutionUnit]:
        pass

    @property
    def chains(self) -> Sequence[Chain]:
        return self._chains<|MERGE_RESOLUTION|>--- conflicted
+++ resolved
@@ -14,26 +14,15 @@
 
     """
 
-<<<<<<< HEAD
-    def __init__(self):
-        super().__init__()
-
-    def monitor_get_plan(self, context: AgentContext, chains: List[Chain], budget: Budget) -> List[ExecutionUnit]:
-        with context.log_entry:
-            return self.get_plan(context, chains, budget)
-
-    @abstractmethod
-    def get_plan(self, context: AgentContext, chains: List[Chain], budget: Budget) -> List[ExecutionUnit]:
-=======
     def __init__(self, chains: List[Chain]):
         """
         Args:
             chains (List[Chain]): The list of chains available for execution.
         """
+        super().__init__()
         self._chains = chains
 
     def execute(self, context: AgentContext, budget: Budget) -> List[ExecutionUnit]:
->>>>>>> 1bf6ec8d
         """
         Generates an execution plan for the agent based on the provided context, chains, and budget.
 
@@ -47,11 +36,8 @@
         Raises:
             None
         """
-        return self._execute(context, budget)
-
-    def monitor_select_responses(self, context: AgentContext) -> List[ScoredChatMessage]:
         with context.log_entry:
-            return self.select_responses(context)
+            return self._execute(context, budget)
 
     @abstractmethod
     def _execute(self, context: AgentContext, budget: Budget) -> List[ExecutionUnit]:
