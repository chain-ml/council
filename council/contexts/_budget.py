--- conflicted
+++ resolved
@@ -131,13 +131,11 @@
 
         return any(limit.value < 0.0 for limit in self._remaining)
 
-<<<<<<< HEAD
-    def add_consumption(self, consumption: Consumption) -> None:
+    def can_consume(self, value: float, unit: str, kind: str) -> bool:
         """
-        adds/registers a consumption into the budget
+        returns `True` if the given consumption is allowed (will not exhaust the budget).
+        `False` otherwise
         """
-=======
-    def can_consume(self, value: float, unit: str, kind: str) -> bool:
         for limit in self._remaining:
             if limit.unit == unit and limit.kind == kind:
                 c = limit.subtract(value)
@@ -145,24 +143,23 @@
         return True
 
     def add_consumption(self, value: float, unit: str, kind: str):
+        """
+        adds/registers a consumption into the budget
+        """
         self._add_consumption(Consumption(value=value, unit=unit, kind=kind))
 
     def _add_consumption(self, consumption: Consumption):
->>>>>>> 9030ff8c
         for limit in self._remaining:
             if limit.unit == consumption.unit and limit.kind == consumption.kind:
                 limit.subtract_value(consumption.value)
 
     def add_consumptions(self, consumptions: Iterable[Consumption]) -> None:
-<<<<<<< HEAD
+        [self._add_consumption(item) for item in consumptions]
         """
         adds/registers many consumptions into the budget
         """
         for consumption in consumptions:
-            self.add_consumption(consumption)
-=======
-        [self._add_consumption(item) for item in consumptions]
->>>>>>> 9030ff8c
+            self._add_consumption(consumption)
 
     def __repr__(self):
         return f"Budget({self._duration})"
