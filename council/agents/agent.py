--- conflicted
+++ resolved
@@ -8,11 +8,6 @@
 from council.runners import Budget, new_runner_executor
 from council.skills import SkillBase
 from .agent_result import AgentResult
-<<<<<<< HEAD
-from ..evaluators import BasicEvaluator
-from ..skills import SkillBase
-=======
->>>>>>> 5a6a43a5
 
 logger = logging.getLogger(__name__)
 
