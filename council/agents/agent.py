--- conflicted
+++ resolved
@@ -8,12 +8,9 @@
 from council.runners import Budget, new_runner_executor
 from council.skills import SkillBase
 from .agent_result import AgentResult
-<<<<<<< HEAD
 from ..monitors import Monitorable, Monitored
-=======
 from ..filters import FilterBase, BasicFilter
 from ..runners.budget import InfiniteBudget
->>>>>>> 1bf6ec8d
 
 logger = logging.getLogger(__name__)
 
@@ -27,14 +24,8 @@
         evaluator (EvaluatorBase): The evaluator responsible for evaluating the agent's performance.
     """
 
-<<<<<<< HEAD
     _controller: Monitored[ControllerBase]
-    _chains: List[Chain]
     _evaluator: Monitored[EvaluatorBase]
-=======
-    controller: ControllerBase
-    evaluator: EvaluatorBase
->>>>>>> 1bf6ec8d
 
     def __init__(self, controller: ControllerBase, evaluator: EvaluatorBase, filter: FilterBase) -> None:
         """
@@ -45,15 +36,12 @@
             evaluator (EvaluatorBase): The evaluator responsible for evaluating the agent's performance.
             filter (FilterBase): The filter responsible to filter responses.
         """
-<<<<<<< HEAD
         super().__init__()
 
         self._controller = self.new_monitor("controller", controller)
-
-        self.chains = chains
-        self.register_children("chains", chains)
-
+        self.register_children("chains", self.controller.chains)
         self._evaluator = self.new_monitor("evaluator", evaluator)
+        self._filter = filter
 
     @property
     def controller(self) -> ControllerBase:
@@ -62,11 +50,6 @@
     @property
     def evaluator(self) -> EvaluatorBase:
         return self._evaluator.inner
-=======
-        self.controller = controller
-        self.evaluator = evaluator
-        self._filter = filter
->>>>>>> 1bf6ec8d
 
     def execute(self, context: AgentContext, budget: Optional[Budget] = None) -> AgentResult:
         """
@@ -87,18 +70,9 @@
         try:
             logger.info('message="agent execution started"')
             while not budget.is_expired():
-<<<<<<< HEAD
                 context.new_iteration()
                 logger.info(f'message="agent iteration started" iteration="{context.iteration_count}"')
-                plan = self._controller.inner.monitor_get_plan(
-                    context=context.new_agent_context_for(self._controller, "get_plan"),
-                    chains=self.chains,
-                    budget=budget,
-                )
-=======
-                logger.info(f'message="agent iteration started" iteration="{len(context.evaluationHistory)+1}"')
-                plan = self.controller.execute(context=context, budget=budget)
->>>>>>> 1bf6ec8d
+                plan = self.controller.execute(context=context.new_agent_context_for(self._controller), budget=budget)
                 logger.debug(f'message="agent controller returned {len(plan)} execution plan(s)"')
 
                 if len(plan) == 0:
@@ -106,18 +80,10 @@
                 for unit in plan:
                     budget = self._execute_unit(context, unit)
 
-                result = self._evaluator.inner.monitor_execute(
-                    context=context.new_agent_context_for(self._evaluator), budget=budget
-                )
+                result = self.evaluator.execute(context.new_agent_context_for(self._evaluator), budget)
                 context.set_evaluation(result)
 
-<<<<<<< HEAD
-                result = self._controller.inner.monitor_select_responses(
-                    context.new_agent_context_for(self._controller, "select_responses")
-                )
-=======
                 result = self._filter.execute(context=context, budget=budget)
->>>>>>> 1bf6ec8d
                 logger.debug("controller selected %d responses", len(result))
                 if len(result) > 0:
                     return AgentResult(messages=result)
