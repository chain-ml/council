--- conflicted
+++ resolved
@@ -12,11 +12,7 @@
 
     _runner: Monitored[RunnerBase]
 
-<<<<<<< HEAD
-    def __init__(self, name: str, description: str, runners: List[RunnerBase], support_instructions: bool = False):
-=======
-    def __init__(self, name: str, description: str, runners: Sequence[RunnerBase]):
->>>>>>> ef414cdf
+    def __init__(self, name: str, description: str, runners: Sequence[RunnerBase], support_instructions: bool = False):
         """
         Initializes the Chain object.
 
@@ -28,17 +24,9 @@
         Raises:
             None
         """
-<<<<<<< HEAD
-        super().__init__("chain")
-        self._name = name
-        self._runner = self.new_monitor("runner", Sequential.from_list(*runners))
-        self.monitor.name = name
-        self._description = description
-        self._instructions = support_instructions
-=======
         super().__init__(name, description)
         self._runner = self.new_monitor("runner", Sequential.from_list(runners))
->>>>>>> ef414cdf
+        self._instructions = support_instructions
 
     @property
     def runner(self) -> RunnerBase:
@@ -47,44 +35,10 @@
         """
         return self._runner.inner
 
-<<<<<<< HEAD
     @property
-    def name(self) -> str:
-        """
-        the name of the chain
-        """
-        return self._name
-
-    @property
-    def description(self) -> str:
-        """
-        the description of the chain.
-        """
-        return self._description
-
-    @property
-    def has_instructions(self) -> bool:
+    def is_supporting_instructions(self) -> bool:
         return self._instructions
 
-    def execute(self, context: ChainContext, executor: Optional[RunnerExecutor] = None) -> None:
-        """
-        Executes the chain of skills based on the provided context, budget, and optional executor.
-
-        Args:
-            context (ChainContext): The context for executing the chain.
-            executor (Optional[RunnerExecutor]): The skill executor to use for executing the chain.
-
-        Returns:
-            Any: The result of executing the chain.
-
-        Raises:
-            None
-        """
-        with context:
-            self._execute(context, executor)
-
-=======
->>>>>>> ef414cdf
     def _execute(
         self,
         context: ChainContext,
